# NCNN.py

# Author: Leonardo Antunes Ferreira
# Date: 05/01/2025
#
# Based on:
# G. Zamzmi et al., "Pain Assessment From Facial Expression: Neonatal Convolutional Neural Network (N-CNN)",
# IEEE IJCNN 2019, doi:10.1109/IJCNN.2019.8851879

import torch
import torch.nn as nn


class NCNN(nn.Module):
<<<<<<< HEAD
=======
    """NCNN with a clear separation between feature-extractor and classifier,
       but contained in a single class."""
>>>>>>> 3b048d8e
    def __init__(self, num_classes: int = 1, dropout: float = 0.1) -> None:
        super().__init__()
        # --- Feature extractor ---
        # Left branch
        self.left_branch = nn.Sequential(
            nn.MaxPool2d(10, 10)
        )

        # Center branch
        self.center_branch = nn.Sequential(
            nn.Conv2d(3, 64, kernel_size=5),
            nn.LeakyReLU(0.01),
            nn.MaxPool2d(3, 3),
            nn.Conv2d(64, 64, kernel_size=2),
            nn.LeakyReLU(0.01),
            nn.MaxPool2d(3, 3),
            nn.Dropout(dropout)
        )

        # Right branch
        self.right_branch = nn.Sequential(
            nn.Conv2d(3, 64, kernel_size=5, padding=2),
            nn.LeakyReLU(0.01),
            nn.MaxPool2d(10, 10),
            nn.Dropout(dropout)
        )

        # Merge branch
        # After concatenation, merge & reduce to an 8-dim vector
        self.merge_branch = nn.Sequential(
            nn.Conv2d(64 + 64 + 3, 64, kernel_size=2),
            nn.ReLU(),
            nn.MaxPool2d(2, 2),
            nn.Flatten()                    # -> [batch, 5*5*64]
        )

        # Classifier head
        self.classifier = nn.Sequential(
            nn.Linear(5 * 5 * 64, 8),
            nn.ReLU(),
            nn.Dropout(dropout),
            nn.Linear(8, num_classes)
        )

    def forward(self, x: torch.Tensor) -> torch.Tensor:
        # run each branch
        x_l = self.left_branch(x)
        x_c = self.center_branch(x)
        x_r = self.right_branch(x)

        # concatenate on channel dim
        x_cat = torch.cat([x_l, x_c, x_r], dim=1)

        # merge path → 8-dim features
        feats = self.merge_branch(x_cat)

        # final logit
        logits = self.classifier(feats)
        return logits.view(-1)


    def predict(self, x: torch.Tensor) -> torch.Tensor:
        """Returns sigmoid probabilities."""
        return torch.sigmoid(self.forward(x))<|MERGE_RESOLUTION|>--- conflicted
+++ resolved
@@ -1,4 +1,12 @@
 # NCNN.py
+# NCNN.py
+
+# Author: Leonardo Antunes Ferreira
+# Date: 05/01/2025
+#
+# Based on:
+# G. Zamzmi et al., "Pain Assessment From Facial Expression: Neonatal Convolutional Neural Network (N-CNN)",
+# IEEE IJCNN 2019, doi:10.1109/IJCNN.2019.8851879
 
 # Author: Leonardo Antunes Ferreira
 # Date: 05/01/2025
@@ -12,11 +20,6 @@
 
 
 class NCNN(nn.Module):
-<<<<<<< HEAD
-=======
-    """NCNN with a clear separation between feature-extractor and classifier,
-       but contained in a single class."""
->>>>>>> 3b048d8e
     def __init__(self, num_classes: int = 1, dropout: float = 0.1) -> None:
         super().__init__()
         # --- Feature extractor ---
