"""
train.py

Author: Leonardo Antunes Ferreira
Date: 10/07/2022

Code for training Deep Learning models.
"""
import argparse
import os
import time
from datetime import datetime

import torch
import torch.nn as nn
import torch.nn.functional as F
import torch.optim as optim
import torch.optim.lr_scheduler as schedulers
from torch.utils.data import DataLoader
from tqdm import tqdm

import dataloaders
import models
from utils.utils import load_config, write_to_csv
from validate import validation_metrics


def label_smooth_binary_cross_entropy(outputs, labels, epsilon=0.0):
    # Custom binary cross-entropy loss with label smoothing.
    epsilon = 1.0 if epsilon > 1.0 else epsilon
    smoothed_labels = (1 - epsilon) * labels + epsilon / 2
    loss = nn.BCEWithLogitsLoss()(outputs, smoothed_labels)

    return loss


def load_dataset(config):
    # Load the Dataset
    train_dataset = getattr(dataloaders, config['model']+'Dataset') \
                           (path=config['path_train'],
                            soft=config['soft_label'],
                            cache=config['cache'])

    test_dataset = getattr(dataloaders, config['model']+'Dataset') \
                          (path=config['path_test'],
                           cache=config['cache'])
    
    # Batch and Shuffle the Dataset
    train_dataloader = DataLoader(train_dataset, 
                                  batch_size=config['batch_size'], 
                                  shuffle=True,
                                  num_workers=config['num_workers'],
                                  pin_memory=config['pin_memory'])
    
    test_dataloader = DataLoader(test_dataset, 
                                 batch_size=config['batch_size'], 
                                 shuffle=False,
                                 num_workers=config['num_workers'],
                                 pin_memory=config['pin_memory'])

    return train_dataloader, test_dataloader


<<<<<<< HEAD
def train(model, dataloader, criterion, optimizer, config):
=======
def train(model, dataloader, optimizer, config):
>>>>>>> 2eeaa16d
    # Train for one epoch
    model.train()

    running_loss = 0.0
    preds_list = torch.empty(0, device=config['device'])
    labels_list = torch.empty(0, device=config['device'])
 
    for i,batch in enumerate(dataloader, start=1):
        inputs = batch['image'].to(config['device'])
        labels = batch['label'].to(config['device'])

        # Zero the parameter gradients
        optimizer.zero_grad()

        # Calculate loss
        outputs = model(inputs)
        loss = label_smooth_binary_cross_entropy(outputs, labels, epsilon=config['label_smoothing'])

        # Backpropagation
        loss.backward()
        optimizer.step()

        # Only when using soft labels
        if config['soft_label']:
            labels = torch.gt(labels, 0.5).type(torch.int)

        # Statistics
        preds = torch.gt(F.sigmoid(outputs), 0.5).type(torch.int)
        running_loss += loss.item()
        preds_list = torch.cat([preds_list, preds])
        labels_list = torch.cat([labels_list, labels])

        # Only update after 20 batches
        if i % 20 == 0:
            metrics = validation_metrics(labels_list.cpu().numpy(), preds_list.cpu().numpy())
            metrics.update({'Loss': running_loss/i})
            # Update progress bar
            dataloader.set_postfix(metrics)

    return metrics


<<<<<<< HEAD
def test(model, dataloader, criterion, config):
=======
def test(model, dataloader, config):
>>>>>>> 2eeaa16d
    # Test for one epoch
    model.eval()

    running_loss = 0.0
    preds_list = torch.empty(0, device=config['device'])
    labels_list = torch.empty(0, device=config['device'])

    # Disable gradient computation and reduce memory consumption
    with torch.no_grad():
        for i,batch in enumerate(dataloader, start=1):
            inputs = batch['image'].to(config['device'])
            labels = batch['label'].to(config['device'])

            # Calculate loss
            outputs = model(inputs)
            loss = label_smooth_binary_cross_entropy(outputs, labels, epsilon=config['label_smoothing'])

            # Statistics
            preds = torch.gt(F.sigmoid(outputs), 0.5).type(torch.int)
            running_loss += loss.item()
            preds_list = torch.cat([preds_list, preds])
            labels_list = torch.cat([labels_list, labels])

            metrics = validation_metrics(labels_list.cpu().numpy(), preds_list.cpu().numpy())
            metrics.update({'Loss': running_loss/i})

            # Update progress bar
            dataloader.set_postfix(metrics)

    return metrics


def main(config):
    # Define file_name to save epochs results
    now = datetime.now()
    timestamp = now.strftime('%Y%m%d_%H%M')
    train_log = f"train_log_{config['model']}_{timestamp}.csv"
    test_log = f"test_log_{config['model']}_{timestamp}.csv"

    # Instantiate the model
    model = getattr(models, config['model'])()
    model = model.to(config['device'])

    # Filename to save the model
    model_file_name = f'{timestamp}_best_NCNN.pt'

    # Define optimizer
    optimizer = getattr(optim, config['optimizer'])(model.parameters(), **config['optimizer_hyp'])

    # Define scheduler
    if 'scheduler' in config:
        scheduler = getattr(schedulers, config['scheduler'])(optimizer, **config['scheduler_hyp'])

    counter = 0 # Counter for the number of epochs with no improvement
    best_val_loss = float('inf') # Variable to record the best test loss

    # Load data
    train_dataloader, test_dataloader = load_dataset(config)

    # Start timer
    since = time.time()

    # Training process
    for epoch in range(1,config['epochs']+1):

        # TQDM progress bar
        train_dataloader = tqdm(train_dataloader, unit=' batch', colour='#00ff00', smoothing=0)
        train_dataloader.set_description(f"Train - Epoch [{epoch}/{config['epochs']}]")

        # Train function
        train_metrics = train(model, train_dataloader, optimizer, config)
        write_to_csv(train_log, **train_metrics)

        # Close TQDM after its iteration
        train_dataloader.close()

        # TQDM progress bar
        test_dataloader = tqdm(test_dataloader, unit=' batch', colour='#00ff00', smoothing=0)
        test_dataloader.set_description(f"Test  - Epoch [{epoch}/{config['epochs']}]")
        
        # Test function
        test_metrics = test(model, test_dataloader, config)
        write_to_csv(test_log, **test_metrics)

        # Close TQDM after its iteration
        test_dataloader.close()

        print()

        # Model saving
        epoch_loss = test_metrics['Loss']
        if epoch_loss < best_val_loss:
            best_val_loss = epoch_loss
            counter = 0
            torch.save(model.state_dict(), os.path.join('models', model_file_name))
        else:
            counter += 1

        # Update scheduler
        if 'scheduler' in config:
            scheduler.step()

        # Check if the stopping criterion is met
        if counter >= config['patience']:
            print(f'Early stopping at epoch {epoch}')
            break

    time_elapsed = time.time() - since
    print(f'Training complete in {time_elapsed // 60:.0f}m {time_elapsed % 60:.0f}s')


if __name__=='__main__':

    # Set manual seed
    torch.manual_seed(1234)

    # Argument Parser
    parser = argparse.ArgumentParser()
    parser.add_argument('--config', type=str, help='The config .yaml file')
    args = parser.parse_args()

    config = load_config(args.config)

    if config['soft_label'] and config['label_smoothing'] !=0:
        print('Please dont use soft labels and label smoothing together!')
        print('Aborting...')
        exit(0)

    main(config)<|MERGE_RESOLUTION|>--- conflicted
+++ resolved
@@ -61,11 +61,7 @@
     return train_dataloader, test_dataloader
 
 
-<<<<<<< HEAD
-def train(model, dataloader, criterion, optimizer, config):
-=======
 def train(model, dataloader, optimizer, config):
->>>>>>> 2eeaa16d
     # Train for one epoch
     model.train()
 
@@ -108,11 +104,7 @@
     return metrics
 
 
-<<<<<<< HEAD
-def test(model, dataloader, criterion, config):
-=======
 def test(model, dataloader, config):
->>>>>>> 2eeaa16d
     # Test for one epoch
     model.eval()
 
