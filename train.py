"""
train.py

Author: Leonardo Antunes Ferreira
Date: 10/07/2022

Code for training Deep Learning models.
"""

import argparse
import os
import shutil
import time
from datetime import datetime
import logging

import torch
import torch.nn as nn
import torch.nn.functional as F
import torch.optim as optim
import torch.optim.lr_scheduler as schedulers
from torch.utils.data import DataLoader

import dataloaders
import models
from utils.utils import load_config, write_to_csv, create_folder
from validate import validation_metrics, validation_plots, calibration_metrics

# Configure native logging
logging.basicConfig(
    level=logging.INFO,
    format="%(asctime)s [%(levelname)s] %(message)s",
    datefmt="%Y-%m-%d %H:%M:%S",
)
logger = logging.getLogger(__name__)

# Get current directory and save directory
ROOT = os.getcwd()
SAVE_DIR = os.path.join(ROOT, 'experiments')


def format_metrics(metrics, precision=4):
    return {k: f"{v:.{precision}f}" if isinstance(v, (float, int)) else v
            for k, v in metrics.items()}


def label_smooth_binary_cross_entropy(outputs, labels, epsilon=0.0):
    # Custom binary cross-entropy loss with label smoothing.
    epsilon = 1.0 if epsilon > 1.0 else epsilon
    smoothed_labels = (1 - epsilon) * labels + epsilon / 2
    loss = nn.BCEWithLogitsLoss()(outputs, smoothed_labels)
    return loss


def load_dataset(config):
    # Load the Dataset
    train_dataset = getattr(dataloaders, config['model'] + 'Dataset')(
        path=config['path_train'],
        soft=config['soft_label'],
        cache=config['cache']
    )

    test_dataset = getattr(dataloaders, config['model'] + 'Dataset')(
        path=config['path_test'],
        cache=config['cache']
    )
    
    # Batch and Shuffle the Dataset
    train_dataloader = DataLoader(
        train_dataset, 
        batch_size=config['batch_size'], 
        shuffle=True,
        num_workers=config['num_workers'],
        pin_memory=config['pin_memory']
    )
    
    test_dataloader = DataLoader(
        test_dataset, 
        batch_size=config['batch_size'], 
        shuffle=False,
        num_workers=config['num_workers'],
        pin_memory=config['pin_memory']
    )

    return train_dataloader, test_dataloader


def train(model, dataloader, optimizer, config):
    # Train for one epoch
    model.train()

    running_loss = 0.0
    preds_list = torch.empty(0, device=config['device'])
    probs_list = torch.empty(0, device=config['device'])
    labels_list = torch.empty(0, device=config['device'])
    
    for i, batch in enumerate(dataloader, start=1):
        inputs = batch['image'].to(config['device'])
        labels = batch['label'].to(config['device'])

        # Zero the parameter gradients
        optimizer.zero_grad()

        # Calculate loss
        outputs = model(inputs)
        loss = label_smooth_binary_cross_entropy(outputs, labels, epsilon=config['label_smoothing'])

        # Backpropagation
        loss.backward()
        optimizer.step()

        # When using soft labels, convert to hard labels
        if config['soft_label']:
            labels = torch.ge(labels, 0.5).type(torch.int)

        # Statistics
        probs = torch.sigmoid(outputs).detach()  # Using torch.sigmoid over F.sigmoid (deprecated)
        preds = torch.ge(probs, 0.5).type(torch.int)
        running_loss += loss.item()
        preds_list = torch.cat([preds_list, preds])
        probs_list = torch.cat([probs_list, probs])
        labels_list = torch.cat([labels_list, labels])

    # Compute final metrics after processing all batches
    final_metrics = validation_metrics(
        preds_list.cpu().numpy(),
        probs_list.cpu().numpy(),
        labels_list.cpu().numpy()
    )
    final_metrics.update(calibration_metrics(
        probs_list.cpu().numpy(),
        labels_list.cpu().numpy()
    ))
    final_metrics.update({'Loss': running_loss / i})

    return final_metrics


def test(model, dataloader, config):
    # Test for one epoch
    model.eval()

    running_loss = 0.0
    preds_list = torch.empty(0, device=config['device'])
    probs_list = torch.empty(0, device=config['device'])
    labels_list = torch.empty(0, device=config['device'])

    # Disable gradient computation
    with torch.no_grad():
        for i, batch in enumerate(dataloader, start=1):
            inputs = batch['image'].to(config['device'])
            labels = batch['label'].to(config['device'])

            # Calculate loss
            outputs = model(inputs)
            loss = label_smooth_binary_cross_entropy(outputs, labels, epsilon=config['label_smoothing'])

            # Statistics
            probs = torch.sigmoid(outputs)
            preds = torch.ge(probs, 0.5).type(torch.int)
            running_loss += loss.item()
            preds_list = torch.cat([preds_list, preds])
            probs_list = torch.cat([probs_list, probs])
            labels_list = torch.cat([labels_list, labels])

    # Compute final metrics after processing all batches
    final_metrics = validation_metrics(
        preds_list.cpu().numpy(),
        probs_list.cpu().numpy(),
        labels_list.cpu().numpy()
    )
    final_metrics.update(calibration_metrics(
        probs_list.cpu().numpy(),
        labels_list.cpu().numpy()
    ))
    final_metrics.update({'Loss': running_loss / i})
   
    return final_metrics


def main(config):
    # Define experiment name to save results
    now = datetime.now()
    timestamp = now.strftime('%Y%m%d_%H%M')
    experiment_dir = os.path.join(SAVE_DIR, f"{timestamp}_{config['model']}")
    create_folder(experiment_dir)
    for folder in ['Logs', 'Model', 'Results']:
        create_folder(os.path.join(experiment_dir, folder))
   
    # Log file names
    train_log = os.path.join(experiment_dir, 'Logs', "train_log.csv")
    test_log = os.path.join(experiment_dir, 'Logs', "test_log.csv")

    # Filename to save the model
    model_file = os.path.join(experiment_dir, 'Model', "best_model.pt")
    shutil.copy(args.config, os.path.join(experiment_dir, 'Model', 'config.yaml'))  # Copy config file

    # Instantiate the model and send to device
    model = getattr(models, config['model'])()
    model = model.to(config['device'])

    # Define optimizer and scheduler (if any)
    optimizer = getattr(optim, config['optimizer'])(model.parameters(), **config['optimizer_hyp'])
    if 'scheduler' in config:
        scheduler = getattr(schedulers, config['scheduler'])(optimizer, **config['scheduler_hyp'])

    counter = 0  # For early stopping
    best_val_loss = float('inf')  # To record the best test loss

    # Load data
    train_dataloader, test_dataloader = load_dataset(config)

    # Start timer
    since = time.time()

    # Training process
    for epoch in range(1, config['epochs'] + 1):
        logger.info(f"Starting Epoch [{epoch}/{config['epochs']}]")

        # Training phase
        train_metrics = train(model, train_dataloader, optimizer, config)
        write_to_csv(train_log, **train_metrics)
        logger.info(f"Finished Training Epoch {epoch}: {format_metrics(train_metrics)}")

        # Testing phase
        test_metrics = test(model, test_dataloader, config)
        write_to_csv(test_log, **test_metrics)
        logger.info(f"Finished Testing Epoch {epoch}: {format_metrics(test_metrics)}")

        # Early stopping and model saving
        epoch_loss = test_metrics['Loss']
        if epoch_loss < best_val_loss:
            best_val_loss = epoch_loss
            counter = 0
            torch.save(model.state_dict(), model_file)
            logger.info(f"New best model saved with loss {best_val_loss:.4f}")
        else:
            counter += 1
            logger.info(f"No improvement for {counter} epoch(s).")

        if 'scheduler' in config:
            scheduler.step()

        if counter >= config['patience']:
            logger.info(f"Early stopping at epoch {epoch}")
            break

    time_elapsed = time.time() - since
    logger.info(f"Training complete in {time_elapsed // 60:.0f}m {time_elapsed % 60:.0f}s")

    # Run validation plots on the best model
    logger.info(f"Saving Results to {os.path.join(experiment_dir, 'Results')}")
    model.eval()
    model.load_state_dict(torch.load(model_file))

    preds_list = torch.empty(0, device=config['device'])
    labels_list = torch.empty(0, device=config['device'])
    probs_list = torch.empty(0, device=config['device'])

    with torch.no_grad():
        for batch in test_dataloader:
            inputs = batch['image'].to(config['device'])
            labels = batch['label'].to(config['device'])

            outputs = model(inputs)
            probs = torch.sigmoid(outputs)
            preds = torch.ge(probs, 0.5).type(torch.int)
            
            preds_list = torch.cat([preds_list, preds])
            labels_list = torch.cat([labels_list, labels])
            probs_list = torch.cat([probs_list, probs])

    validation_plots(
        preds_list.cpu().numpy(), 
        probs_list.cpu().numpy(), 
        labels_list.cpu().numpy(), 
        path=os.path.join(experiment_dir, 'Results')
    )


if __name__ == '__main__':
    # Set manual seed
    torch.manual_seed(1234)

    create_folder(SAVE_DIR)

    # Argument Parser
    parser = argparse.ArgumentParser()
    parser.add_argument('--config', type=str, help='The config .yaml file')
    args = parser.parse_args()

    config = load_config(args.config)

<<<<<<< HEAD
    #if config['soft_label'] and config['label_smoothing'] !=0:
        #print('Please dont use soft labels and label smoothing together!')
        #print('Aborting...')
        #exit(0)
=======
    if config['soft_label'] and config['label_smoothing'] !=0:
        logger.error('Please dont use soft labels and label smoothing together!')
        exit(0)
>>>>>>> 2cfd3502

    if config['cache'] and config['num_workers'] > 0:
        logger.error('Number of workers should be zero to use cache!')
        exit(0)

    main(config)<|MERGE_RESOLUTION|>--- conflicted
+++ resolved
@@ -291,19 +291,14 @@
 
     config = load_config(args.config)
 
-<<<<<<< HEAD
     #if config['soft_label'] and config['label_smoothing'] !=0:
         #print('Please dont use soft labels and label smoothing together!')
         #print('Aborting...')
         #exit(0)
-=======
+        
     if config['soft_label'] and config['label_smoothing'] !=0:
         logger.error('Please dont use soft labels and label smoothing together!')
         exit(0)
->>>>>>> 2cfd3502
-
-    if config['cache'] and config['num_workers'] > 0:
-        logger.error('Number of workers should be zero to use cache!')
-        exit(0)
+
 
     main(config)