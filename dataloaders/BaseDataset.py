import gc
import glob
import os

import numpy as np
import pandas as pd
import torch
from torch.utils.data import Dataset


class BaseDataset(Dataset):
    """
    Base Class for loading the dataset.

    Parameters
    ----------
    path : the directory where the images are located

    soft : load labels as soft labels using the NFCS score [sigmoid, step, or linear]
    
    cache : if True it will cache all images in RAM for faster training
    """
    def __init__(self, 
                path: str,
                soft: str='None',
                cache: bool=False) -> None:
        self.path = path
        self.cache = cache
        self.soft = soft
        self.images_cached = []
        self.labels_cached = []
        
        # Make sure to have this file in your main directory
        self.dataframe = pd.read_csv('iCOPE+UNIFESP_data.csv',
                                     usecols=['new_file_name','NFCS', 'class'])

        # Get only the files with *.jpg extension
        if self.soft:
            self.img_names = glob.glob(os.path.join(self.path, '*_UNIFESP_*.jpg'))
        else:
            self.img_names = glob.glob(os.path.join(self.path, '*.jpg'))
    
        # Cache images on RAM
        if self.cache:
            print(f'Caching images and labels please wait....')
            for i in range(len(self.img_names)):
                self.images_cached.append(self.load_image(i))
                self.labels_cached.append(self.load_label(i))

    def load_image(self, idx):
        raise Exception("Not Implemented")
    
    def load_label(self, idx):
        new_file_name = self.img_names[idx].split(os.sep)[-1]
        # Filter out the augmented prefix
        if 'AUG' in new_file_name:
            new_file_name = '_'.join(new_file_name.split('_')[2:])

        dataframe_result = self.dataframe[self.dataframe['new_file_name']==new_file_name]
        classe = dataframe_result['class'].values[0]

<<<<<<< HEAD
        if self.soft:
            # Transform the NFCS into a soft label using the sigmoid function
            NFCS = dataframe_result['NFCS'].values[0]
            
            if classe == 'pain' and NFCS < 3:
                NFCS = 5

            elif classe == 'nopain' and NFCS >= 3:
                NFCS = 0
           
            #S_x = 1 / (1 + np.exp(-NFCS + 2.5)) #sigmoid
            #S_x = 0.2 * NFCS #linear

=======
        # Get NFCS score
        NFCS = dataframe_result['NFCS'].values[0]

        # Soft-Label methods
        if self.soft == "sigmoid":
            S_x = 1 / (1 + np.exp(-NFCS + 2.5)) 
            label = torch.tensor(S_x)

        elif self.soft == "linear":
            S_x = 0.2 * NFCS 
            label = torch.tensor(S_x)

        elif self.soft == "step":
>>>>>>> 8d207d06
            if NFCS <= 1:
                label = torch.tensor(0.0)
            elif 2 <= NFCS < 3:
                label = torch.tensor(0.3)
            elif 3 <= NFCS < 4:
                label = torch.tensor(0.7)
            elif NFCS >= 4:
                label = torch.tensor(1.0)
<<<<<<< HEAD

            #label = torch.tensor(S_x)
            

            #label = 1 if classe == 'pain' else 0
            print(label)
=======
>>>>>>> 8d207d06
        else:
            # Label encoding
            label = 1 if classe == 'pain' else 0

        return label
    
    def __del__(self):
        del self.labels_cached
        del self.images_cached
        gc.collect()

    def __len__(self):
        return len(self.img_names)

    def __getitem__(self, idx):
        if self.cache:
            image = self.images_cached[idx]
            label = self.labels_cached[idx]
        else:
            image = self.load_image(idx)
            label = self.load_label(idx)

        return {'image':image, 'label':label}<|MERGE_RESOLUTION|>--- conflicted
+++ resolved
@@ -59,24 +59,15 @@
         dataframe_result = self.dataframe[self.dataframe['new_file_name']==new_file_name]
         classe = dataframe_result['class'].values[0]
 
-<<<<<<< HEAD
-        if self.soft:
-            # Transform the NFCS into a soft label using the sigmoid function
-            NFCS = dataframe_result['NFCS'].values[0]
+        
+        NFCS = dataframe_result['NFCS'].values[0]
             
-            if classe == 'pain' and NFCS < 3:
-                NFCS = 5
+        if classe == 'pain' and NFCS < 3:
+            NFCS = 5
 
-            elif classe == 'nopain' and NFCS >= 3:
-                NFCS = 0
+        elif classe == 'nopain' and NFCS >= 3:
+            NFCS = 0
            
-            #S_x = 1 / (1 + np.exp(-NFCS + 2.5)) #sigmoid
-            #S_x = 0.2 * NFCS #linear
-
-=======
-        # Get NFCS score
-        NFCS = dataframe_result['NFCS'].values[0]
-
         # Soft-Label methods
         if self.soft == "sigmoid":
             S_x = 1 / (1 + np.exp(-NFCS + 2.5)) 
@@ -87,7 +78,6 @@
             label = torch.tensor(S_x)
 
         elif self.soft == "step":
->>>>>>> 8d207d06
             if NFCS <= 1:
                 label = torch.tensor(0.0)
             elif 2 <= NFCS < 3:
@@ -96,15 +86,6 @@
                 label = torch.tensor(0.7)
             elif NFCS >= 4:
                 label = torch.tensor(1.0)
-<<<<<<< HEAD
-
-            #label = torch.tensor(S_x)
-            
-
-            #label = 1 if classe == 'pain' else 0
-            print(label)
-=======
->>>>>>> 8d207d06
         else:
             # Label encoding
             label = 1 if classe == 'pain' else 0
